--- conflicted
+++ resolved
@@ -311,20 +311,13 @@
         self.device = device
         self.latents_batch_size = latents_batch_size
         self.log_mode = kwargs.get('log_mode', 'info')
-        
+                
         # Resolve 'TEMP' to temporary file path if needed
         original_hdf5_file = hdf5_file
         hdf5_file = resolve_hdf5_path(hdf5_file)
         self._is_temp_file = original_hdf5_file.upper() == 'TEMP'
         self._hdf5_file_path = hdf5_file
         
-<<<<<<< HEAD
-        # Resolve 'TEMP' to temporary file path if needed
-        original_hdf5_file = hdf5_file
-        hdf5_file = resolve_hdf5_path(hdf5_file)
-        self._is_temp_file = original_hdf5_file.upper() == 'TEMP'
-        self._hdf5_file_path = hdf5_file
-        
         self._init_config(hdf5_file, seed, kwargs, coarse_model, base_model, decoder_model)
         self._init_tile_store(hdf5_file, mode, compression, compression_opts)
         self._init_conditioning()
@@ -333,9 +326,6 @@
         
     def _init_config(self, hdf5_file, seed, kwargs, coarse_model, base_model, decoder_model):
         """Initialize and reconcile configuration."""
-=======
-        # Resolve model paths (user override -> local default -> HuggingFace)
->>>>>>> 1657e727
         coarse_path = resolve_model_path(coarse_model, *MODEL_PATHS["coarse"])
         base_path = resolve_model_path(base_model, *MODEL_PATHS["base"])
         decoder_path = resolve_model_path(decoder_model, *MODEL_PATHS["decoder"])
@@ -587,7 +577,6 @@
         if MOCK:
             return [torch.ones((6, TILE_SIZE, TILE_SIZE)) for _ in ctxs]
         
-<<<<<<< HEAD
         if samples is None:
             samples = [None] * len(ctxs)
         
@@ -603,51 +592,6 @@
             else:
                 sample = torch.as_tensor(sample, device=self.device)
                 sample = sample[:-1] / sample[-1:] * scheduler.config.sigma_data
-=======
-        def _process_cond_img(
-            cond_img: torch.Tensor, 
-            histogram_raw: torch.Tensor, 
-            cond_means: torch.Tensor, 
-            cond_stds: torch.Tensor,
-            noise_level: torch.Tensor = torch.tensor(0.0)
-        ) -> torch.Tensor:
-            """
-            Process the conditioning image and compute the final conditioning tensor.
-
-            Args:
-                cond_img (torch.Tensor): Conditioning image tensor of shape (B, C, 4, 4). Unnormalized.
-                    Channels are: means (signed-sqrt), p5 (signed-sqrt), temp mean (C), temp std (C), precip mean (mm/yr), precip std (coeff of var)
-                histogram_raw (torch.Tensor): Raw histogram (pre-softmax values) features to include in the conditioning vector. Length equal to the number of subsets trained on.
-                cond_means (torch.Tensor): Array or tensor with means for normalization.
-                cond_stds (torch.Tensor): Array or tensor with stds for normalization.
-                noise_level (float): Noise level (0-1) to apply to the conditioning tensor.
-
-            Returns:
-                torch.Tensor: Processed conditioning tensor to be passed into the model.
-            """
-            cond_img[0:1] = cond_img[0:1] + torch.randn_like(cond_img[:, 0:1]) * noise_level * COND_MAX_NOISE
-            cond_img[1:2] = cond_img[1:2] + torch.randn_like(cond_img[:, 1:2]) * noise_level * COND_MAX_NOISE
-            cond_img = (cond_img - cond_means.to(cond_img.device).view(1, -1, 1, 1)) / cond_stds.to(cond_img.device).view(1, -1, 1, 1)
-            
-            cond_img[0:1] = cond_img[0:1].nan_to_num(cond_means[0])
-            cond_img[1:2] = cond_img[1:2].nan_to_num(cond_means[1])
-            
-            means_crop = cond_img[:, 0:1]
-            p5_crop = cond_img[:, 1:2]
-            climate_means_crop = cond_img[:, 2:6, 1:3, 1:3].mean(dim=(2, 3))
-            mask_crop = cond_img[:, 6:7]
-            
-            assert not torch.isnan(climate_means_crop).all(), "Climate means are nan"
-            
-            noise_level = (noise_level - 0.5) * np.sqrt(12)
-            return mp_concat([means_crop.flatten(1), p5_crop.flatten(1), climate_means_crop.flatten(1), mask_crop.flatten(1), histogram_raw, noise_level.view(-1, 1)], dim=1).float()
-
-        def f(ctxs, samples, cond_imgs, t, seed_offset=0):
-            if self.log_mode == 'verbose':
-                print(f"Latent f batch size {len(ctxs)} at {ctxs}")
-            if MOCK:
-                return [torch.ones((6, TILE_SIZE, TILE_SIZE)) for _ in ctxs]
->>>>>>> 1657e727
             
             cond_img = cond_img[:-1] / cond_img[-1:]
             
